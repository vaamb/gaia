import typing as t

from .ABC import BaseSensor
from .sensors import DHTSensor, VEML7700, CapacitiveMoisture
from config import Config


if t.TYPE_CHECKING:  # pragma: no cover
    from ._compatibility import (
        DHTBase as _DHTBase, DHT11 as _DHT11, DHT22 as _DHT22,
        Seesaw, VEML7700 as _VEML7700
    )


class virtualSensor(BaseSensor):
    def __init__(self, *args, **kwargs):
        super().__init__(*args, **kwargs)
        if Config.VIRTUALIZATION:
            from ..virtual import get_virtual_ecosystem
            get_virtual_ecosystem(self.subroutine.ecosystem.uid, start=True)

    def get_data(self) -> list:  # pragma: no cover
        raise NotImplementedError(
            "This method must be implemented in a subclass"
        )


class virtualDHT(DHTSensor, virtualSensor):
    def _get_device(self) -> "_DHTBase":  # pragma: no cover
        raise NotImplementedError(
            "This method must be implemented in a subclass"
        )


class virtualDHT11(virtualDHT):
    def _get_device(self) -> "_DHT11":
        from ._compatibility import DHT11 as _DHT11
        return _DHT11(ecosystem_uid=self.subroutine.ecosystem.uid)


class virtualDHT22(virtualDHT):
    def _get_device(self) -> "_DHT22":
        from ._compatibility import DHT22 as _DHT22
        return _DHT22(ecosystem_uid=self.subroutine.ecosystem.uid)


class virtualVEML7700(VEML7700, virtualSensor):
    def _get_device(self) -> "_VEML7700":
        from ._compatibility import VEML7700 as _VEML7700
        return _VEML7700(ecosystem_uid=self.subroutine.ecosystem.uid)


class virtualCapacitiveMoisture(CapacitiveMoisture, virtualSensor):
    def _get_device(self) -> "Seesaw":
        from ._compatibility import Seesaw
        return Seesaw(ecosystem_uid=self.subroutine.ecosystem.uid)


VIRTUAL_SENSORS = {
    hardware.__name__: hardware for hardware in [
        virtualCapacitiveMoisture,
        virtualDHT11,
        virtualDHT22,
        virtualVEML7700,
<<<<<<< HEAD
        virtualCapacitiveMoisture,
=======
>>>>>>> 857e2964
    ]
}<|MERGE_RESOLUTION|>--- conflicted
+++ resolved
@@ -62,9 +62,5 @@
         virtualDHT11,
         virtualDHT22,
         virtualVEML7700,
-<<<<<<< HEAD
-        virtualCapacitiveMoisture,
-=======
->>>>>>> 857e2964
     ]
 }