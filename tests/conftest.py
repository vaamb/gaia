--- conflicted
+++ resolved
@@ -78,11 +78,8 @@
     GaiaConfig.TESTING = True
     GaiaConfig.VIRTUALIZATION = True
     GaiaConfig.DIR = temp_dir
-<<<<<<< HEAD
+    GaiaConfig.AGGREGATOR_COMMUNICATION_URL = "memory:///"
     GaiaConfig.CONFIG_WATCHER_PERIOD = 100
-=======
-    GaiaConfig.AGGREGATOR_COMMUNICATION_URL = "memory:///"
->>>>>>> 493297a1
     set_config(GaiaConfig)
 
     yield GaiaConfig
